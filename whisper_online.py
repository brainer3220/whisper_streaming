#!/usr/bin/env python3
import sys
import numpy as np
import librosa
from functools import lru_cache
import time
import logging

import io
import soundfile as sf
import math

logger = logging.getLogger(__name__)

@lru_cache(10**6)
def load_audio(fname):
    a, _ = librosa.load(fname, sr=16000, dtype=np.float32)
    return a

def load_audio_chunk(fname, beg, end):
    audio = load_audio(fname)
    beg_s = int(beg*16000)
    end_s = int(end*16000)
    return audio[beg_s:end_s]


# Whisper backend

class ASRBase:

    sep = " "   # join transcribe words with this character (" " for whisper_timestamped,
                # "" for faster-whisper because it emits the spaces when neeeded)

    def __init__(self, lan, modelsize=None, cache_dir=None, model_dir=None, logfile=sys.stderr):
        self.logfile = logfile

        self.transcribe_kargs = {}
        if lan == "auto":
            self.original_language = None
        else:
            self.original_language = lan

        self.model = self.load_model(modelsize, cache_dir, model_dir)


    def load_model(self, modelsize, cache_dir):
        raise NotImplemented("must be implemented in the child class")

    def transcribe(self, audio, init_prompt=""):
        raise NotImplemented("must be implemented in the child class")

    def use_vad(self):
        raise NotImplemented("must be implemented in the child class")


class WhisperTimestampedASR(ASRBase):
    """Uses whisper_timestamped library as the backend. Initially, we tested the code on this backend. It worked, but slower than faster-whisper.
    On the other hand, the installation for GPU could be easier.
    """

    sep = " "

    def load_model(self, modelsize=None, cache_dir=None, model_dir=None):
        import whisper
        import whisper_timestamped
        from whisper_timestamped import transcribe_timestamped
        self.transcribe_timestamped = transcribe_timestamped
        if model_dir is not None:
            logger.debug("ignoring model_dir, not implemented")
        return whisper.load_model(modelsize, download_root=cache_dir)

    def transcribe(self, audio, init_prompt=""):
        result = self.transcribe_timestamped(self.model,
                audio, language=self.original_language,
                initial_prompt=init_prompt, verbose=None,
                condition_on_previous_text=True, **self.transcribe_kargs)
        return result
 
    def ts_words(self,r):
        # return: transcribe result object to [(beg,end,"word1"), ...]
        o = []
        for s in r["segments"]:
            for w in s["words"]:
                t = (w["start"],w["end"],w["text"])
                o.append(t)
        return o

    def segments_end_ts(self, res):
        return [s["end"] for s in res["segments"]]

    def use_vad(self):
        self.transcribe_kargs["vad"] = True

    def set_translate_task(self):
        self.transcribe_kargs["task"] = "translate"




class FasterWhisperASR(ASRBase):
    """Uses faster-whisper library as the backend. Works much faster, appx 4-times (in offline mode). For GPU, it requires installation with a specific CUDNN version.
    """

    sep = ""

    def load_model(self, modelsize=None, cache_dir=None, model_dir=None):
        from faster_whisper import WhisperModel
#        logging.getLogger("faster_whisper").setLevel(logger.level)
        if model_dir is not None:
            logger.debug(f"Loading whisper model from model_dir {model_dir}. modelsize and cache_dir parameters are not used.")
            model_size_or_path = model_dir
        elif modelsize is not None:
            model_size_or_path = modelsize
        else:
            raise ValueError("modelsize or model_dir parameter must be set")


        # this worked fast and reliably on NVIDIA L40
        model = WhisperModel(model_size_or_path, device="cuda", compute_type="float16", download_root=cache_dir)

        # or run on GPU with INT8
        # tested: the transcripts were different, probably worse than with FP16, and it was slightly (appx 20%) slower
        #model = WhisperModel(model_size, device="cuda", compute_type="int8_float16")

        # or run on CPU with INT8
        # tested: works, but slow, appx 10-times than cuda FP16
#        model = WhisperModel(modelsize, device="cpu", compute_type="int8") #, download_root="faster-disk-cache-dir/")
        return model

    def transcribe(self, audio, init_prompt=""):

        # tested: beam_size=5 is faster and better than 1 (on one 200 second document from En ESIC, min chunk 0.01)
        segments, info = self.model.transcribe(audio, language=self.original_language, initial_prompt=init_prompt, beam_size=5, word_timestamps=True, condition_on_previous_text=True, **self.transcribe_kargs)
        #print(info)  # info contains language detection result

        return list(segments)

    def ts_words(self, segments):
        o = []
        for segment in segments:
            for word in segment.words:
                if segment.no_speech_prob > 0.9:
                    continue
                # not stripping the spaces -- should not be merged with them!
                w = word.word
                t = (word.start, word.end, w)
                o.append(t)
        return o

    def segments_end_ts(self, res):
        return [s.end for s in res]

    def use_vad(self):
        self.transcribe_kargs["vad_filter"] = True

    def set_translate_task(self):
        self.transcribe_kargs["task"] = "translate"

class MLXWhisper(ASRBase):
    """
    Uses MLX Whisper library as the backend, optimized for Apple Silicon.
    Models available: https://huggingface.co/collections/mlx-community/whisper-663256f9964fbb1177db93dc
    Significantly faster than faster-whisper (without CUDA) on Apple M1. 
    """

    sep = " "

    def load_model(self, modelsize=None, cache_dir=None, model_dir=None):
        """
            Loads the MLX-compatible Whisper model.

            Args:
                modelsize (str, optional): The size or name of the Whisper model to load. 
                    If provided, it will be translated to an MLX-compatible model path using the `translate_model_name` method.
                    Example: "large-v3-turbo" -> "mlx-community/whisper-large-v3-turbo".
                cache_dir (str, optional): Path to the directory for caching models. 
                    **Note**: This is not supported by MLX Whisper and will be ignored.
                model_dir (str, optional): Direct path to a custom model directory. 
                    If specified, it overrides the `modelsize` parameter.
        """
        from mlx_whisper.transcribe import ModelHolder, transcribe
        import mlx.core as mx # Is installed with mlx-whisper
        
        if model_dir is not None:
            logger.debug(f"Loading whisper model from model_dir {model_dir}. modelsize parameter is not used.")
            model_size_or_path = model_dir
        elif modelsize is not None:
            model_size_or_path = self.translate_model_name(modelsize)
            logger.debug(f"Loading whisper model {modelsize}. You use mlx whisper, so {model_size_or_path} will be used.")
        
        self.model_size_or_path = model_size_or_path
        
        # Note: ModelHolder.get_model loads the model into a static class variable, 
        # making it a global resource. This means:
        # - Only one model can be loaded at a time; switching models requires reloading.
        # - This approach may not be suitable for scenarios requiring multiple models simultaneously,
        #   such as using whisper-streaming as a module with varying model sizes.
        dtype = mx.float16 # Default to mx.float16. In mlx_whisper.transcribe: dtype = mx.float16 if decode_options.get("fp16", True) else mx.float32
        ModelHolder.get_model(model_size_or_path, dtype) #Model is preloaded to avoid reloading during transcription
        
        return transcribe
    
    def translate_model_name(self, model_name):
        """
        Translates a given model name to its corresponding MLX-compatible model path.

        Args:
            model_name (str): The name of the model to translate.

        Returns:
            str: The MLX-compatible model path.
        """
        # Dictionary mapping model names to MLX-compatible paths
        model_mapping = {
            "tiny.en": "mlx-community/whisper-tiny.en-mlx",
            "tiny": "mlx-community/whisper-tiny-mlx",
            "base.en": "mlx-community/whisper-base.en-mlx",
            "base": "mlx-community/whisper-base-mlx",
            "small.en": "mlx-community/whisper-small.en-mlx",
            "small": "mlx-community/whisper-small-mlx",
            "medium.en": "mlx-community/whisper-medium.en-mlx",
            "medium": "mlx-community/whisper-medium-mlx",
            "large-v1": "mlx-community/whisper-large-v1-mlx",
            "large-v2": "mlx-community/whisper-large-v2-mlx",
            "large-v3": "mlx-community/whisper-large-v3-mlx",
            "large-v3-turbo": "mlx-community/whisper-large-v3-turbo",
            "large": "mlx-community/whisper-large-mlx"
        }

        # Retrieve the corresponding MLX model path
        mlx_model_path = model_mapping.get(model_name)

        if mlx_model_path:
            return mlx_model_path
        else:
            raise ValueError(f"Model name '{model_name}' is not recognized or not supported.")
    
    def transcribe(self, audio, init_prompt=""):
        segments = self.model(
            audio,
            language=self.original_language,
            initial_prompt=init_prompt,
            word_timestamps=True,
            condition_on_previous_text=True,
            path_or_hf_repo=self.model_size_or_path,
            **self.transcribe_kargs
        )
        return segments.get("segments", [])


    def ts_words(self, segments):
        """
        Extract timestamped words from transcription segments and skips words with high no-speech probability.
        """
        return [
            (word["start"], word["end"], word["word"])
            for segment in segments
            for word in segment.get("words", [])
            if segment.get("no_speech_prob", 0) <= 0.9
        ]
    
    def segments_end_ts(self, res):
        return [s['end'] for s in res]

    def use_vad(self):
        self.transcribe_kargs["vad_filter"] = True

    def set_translate_task(self):
        self.transcribe_kargs["task"] = "translate"

class OpenaiApiASR(ASRBase):
    """Uses OpenAI's Whisper API for audio transcription."""

    def __init__(self, lan=None, temperature=0, logfile=sys.stderr):
        self.logfile = logfile

        self.modelname = "whisper-1"  
        self.original_language = None if lan == "auto" else lan # ISO-639-1 language code
        self.response_format = "verbose_json" 
        self.temperature = temperature

        self.load_model()

        self.use_vad_opt = False

        # reset the task in set_translate_task
        self.task = "transcribe"

    def load_model(self, *args, **kwargs):
        from openai import OpenAI
        self.client = OpenAI()

        self.transcribed_seconds = 0  # for logging how many seconds were processed by API, to know the cost
        

    def ts_words(self, segments):
        no_speech_segments = []
        if self.use_vad_opt:
            for segment in segments.segments:
                # TODO: threshold can be set from outside
                if segment["no_speech_prob"] > 0.8:
                    no_speech_segments.append((segment.get("start"), segment.get("end")))

        o = []
        for word in segments.words:
            start = word.start
            end = word.end
            if any(s[0] <= start <= s[1] for s in no_speech_segments):
                # print("Skipping word", word.get("word"), "because it's in a no-speech segment")
                continue
            o.append((start, end, word.word))
        return o


    def segments_end_ts(self, res):
        return [s.end for s in res.words]

    def transcribe(self, audio_data, prompt=None, *args, **kwargs):
        # Write the audio data to a buffer
        buffer = io.BytesIO()
        buffer.name = "temp.wav"
        sf.write(buffer, audio_data, samplerate=16000, format='WAV', subtype='PCM_16')
        buffer.seek(0)  # Reset buffer's position to the beginning

        self.transcribed_seconds += math.ceil(len(audio_data)/16000)  # it rounds up to the whole seconds

        params = {
            "model": self.modelname,
            "file": buffer,
            "response_format": self.response_format,
            "temperature": self.temperature,
            "timestamp_granularities": ["word", "segment"]
        }
        if self.task != "translate" and self.original_language:
            params["language"] = self.original_language
        if prompt:
            params["prompt"] = prompt

        if self.task == "translate":
            proc = self.client.audio.translations
        else:
            proc = self.client.audio.transcriptions

        # Process transcription/translation
        transcript = proc.create(**params)
        logger.debug(f"OpenAI API processed accumulated {self.transcribed_seconds} seconds")

        return transcript

    def use_vad(self):
        self.use_vad_opt = True

    def set_translate_task(self):
        self.task = "translate"




class HypothesisBuffer:

    def __init__(self, logfile=sys.stderr):
        self.commited_in_buffer = []
        self.buffer = []
        self.new = []

        self.last_commited_time = 0
        self.last_commited_word = None

        self.logfile = logfile

    def insert(self, new, offset):
        # compare self.commited_in_buffer and new. It inserts only the words in new that extend the commited_in_buffer, it means they are roughly behind last_commited_time and new in content
        # the new tail is added to self.new
        
        new = [(a+offset,b+offset,t) for a,b,t in new]
        self.new = [(a,b,t) for a,b,t in new if a > self.last_commited_time-0.1]

        if len(self.new) >= 1:
            a,b,t = self.new[0]
            if abs(a - self.last_commited_time) < 1:
                if self.commited_in_buffer:
                    # it's going to search for 1, 2, ..., 5 consecutive words (n-grams) that are identical in commited and new. If they are, they're dropped.
                    cn = len(self.commited_in_buffer)
                    nn = len(self.new)
                    for i in range(1,min(min(cn,nn),5)+1):  # 5 is the maximum 
                        c = " ".join([self.commited_in_buffer[-j][2] for j in range(1,i+1)][::-1])
                        tail = " ".join(self.new[j-1][2] for j in range(1,i+1))
                        if c == tail:
                            words = []
                            for j in range(i):
                                words.append(repr(self.new.pop(0)))
                            words_msg = " ".join(words)
                            logger.debug(f"removing last {i} words: {words_msg}")
                            break

    def flush(self):
        # returns commited chunk = the longest common prefix of 2 last inserts. 

        commit = []
        while self.new:
            na, nb, nt = self.new[0]

            if len(self.buffer) == 0:
                break

            if nt == self.buffer[0][2]:
                commit.append((na,nb,nt))
                self.last_commited_word = nt
                self.last_commited_time = nb
                self.buffer.pop(0)
                self.new.pop(0)
            else:
                break
        self.buffer = self.new
        self.new = []
        self.commited_in_buffer.extend(commit)
        return commit

    def pop_commited(self, time):
        while self.commited_in_buffer and self.commited_in_buffer[0][1] <= time:
            self.commited_in_buffer.pop(0)

    def complete(self):
        return self.buffer

class OnlineASRProcessor:

    SAMPLING_RATE = 16000

    def __init__(self, asr, tokenizer=None, buffer_trimming=("segment", 15), logfile=sys.stderr):
        """asr: WhisperASR object
        tokenizer: sentence tokenizer object for the target language. Must have a method *split* that behaves like the one of MosesTokenizer. It can be None, if "segment" buffer trimming option is used, then tokenizer is not used at all.
        ("segment", 15)
        buffer_trimming: a pair of (option, seconds), where option is either "sentence" or "segment", and seconds is a number. Buffer is trimmed if it is longer than "seconds" threshold. Default is the most recommended option.
        logfile: where to store the log. 
        """
        self.asr = asr
        self.tokenizer = tokenizer
        self.logfile = logfile

        self.init()

        self.buffer_trimming_way, self.buffer_trimming_sec = buffer_trimming

    def init(self, offset=None):
        """run this when starting or restarting processing"""
        self.audio_buffer = np.array([],dtype=np.float32)
        self.transcript_buffer = HypothesisBuffer(logfile=self.logfile)
        self.buffer_time_offset = 0
        if offset is not None:
            self.buffer_time_offset = offset
        self.transcript_buffer.last_commited_time = self.buffer_time_offset
        self.commited = []

    def insert_audio_chunk(self, audio):
        self.audio_buffer = np.append(self.audio_buffer, audio)

    def prompt(self):
        """Returns a tuple: (prompt, context), where "prompt" is a 200-character suffix of commited text that is inside of the scrolled away part of audio buffer. 
        "context" is the commited text that is inside the audio buffer. It is transcribed again and skipped. It is returned only for debugging and logging reasons.
        """
        k = max(0,len(self.commited)-1)
        while k > 0 and self.commited[k-1][1] > self.buffer_time_offset:
            k -= 1

        p = self.commited[:k]
        p = [t for _,_,t in p]
        prompt = []
        l = 0
        while p and l < 200:  # 200 characters prompt size
            x = p.pop(-1)
            l += len(x)+1
            prompt.append(x)
        non_prompt = self.commited[k:]
        return self.asr.sep.join(prompt[::-1]), self.asr.sep.join(t for _,_,t in non_prompt)

    def process_iter(self):
        """Runs on the current audio buffer.
        Returns: a tuple (beg_timestamp, end_timestamp, "text"), or (None, None, ""). 
        The non-emty text is confirmed (committed) partial transcript.
        """

        prompt, non_prompt = self.prompt()
        logger.debug(f"PROMPT: {prompt}")
        logger.debug(f"CONTEXT: {non_prompt}")
        logger.debug(f"transcribing {len(self.audio_buffer)/self.SAMPLING_RATE:2.2f} seconds from {self.buffer_time_offset:2.2f}")
        res = self.asr.transcribe(self.audio_buffer, init_prompt=prompt)

        # transform to [(beg,end,"word1"), ...]
        tsw = self.asr.ts_words(res)

        self.transcript_buffer.insert(tsw, self.buffer_time_offset)
        o = self.transcript_buffer.flush()
        self.commited.extend(o)
        completed = self.to_flush(o)
        logger.debug(f">>>>COMPLETE NOW: {completed}")
        the_rest = self.to_flush(self.transcript_buffer.complete())
        logger.debug(f"INCOMPLETE: {the_rest}")

        # there is a newly confirmed text

        if o and self.buffer_trimming_way == "sentence":  # trim the completed sentences
            if len(self.audio_buffer)/self.SAMPLING_RATE > self.buffer_trimming_sec:  # longer than this
                self.chunk_completed_sentence()

        
        if self.buffer_trimming_way == "segment":
            s = self.buffer_trimming_sec  # trim the completed segments longer than s,
        else:
            s = 30 # if the audio buffer is longer than 30s, trim it
        
        if len(self.audio_buffer)/self.SAMPLING_RATE > s:
            self.chunk_completed_segment(res)

            # alternative: on any word
            #l = self.buffer_time_offset + len(self.audio_buffer)/self.SAMPLING_RATE - 10
            # let's find commited word that is less
            #k = len(self.commited)-1
            #while k>0 and self.commited[k][1] > l:
            #    k -= 1
            #t = self.commited[k][1] 
            logger.debug("chunking segment")
            #self.chunk_at(t)

        logger.debug(f"len of buffer now: {len(self.audio_buffer)/self.SAMPLING_RATE:2.2f}")
        return self.to_flush(o)

    def chunk_completed_sentence(self):
        if self.commited == []: return
        logger.debug(self.commited)
        sents = self.words_to_sentences(self.commited)
        for s in sents:
            logger.debug(f"\t\tSENT: {s}")
        if len(sents) < 2:
            return
        while len(sents) > 2:
            sents.pop(0)
        # we will continue with audio processing at this timestamp
        chunk_at = sents[-2][1]

        logger.debug(f"--- sentence chunked at {chunk_at:2.2f}")
        self.chunk_at(chunk_at)

    def chunk_completed_segment(self, res):
        if self.commited == []: return

        ends = self.asr.segments_end_ts(res)

        t = self.commited[-1][1]

        if len(ends) > 1:

            e = ends[-2]+self.buffer_time_offset
            while len(ends) > 2 and e > t:
                ends.pop(-1)
                e = ends[-2]+self.buffer_time_offset
            if e <= t:
                logger.debug(f"--- segment chunked at {e:2.2f}")
                self.chunk_at(e)
            else:
                logger.debug(f"--- last segment not within commited area")
        else:
            logger.debug(f"--- not enough segments to chunk")





    def chunk_at(self, time):
        """trims the hypothesis and audio buffer at "time"
        """
        self.transcript_buffer.pop_commited(time)
        cut_seconds = time - self.buffer_time_offset
        self.audio_buffer = self.audio_buffer[int(cut_seconds*self.SAMPLING_RATE):]
        self.buffer_time_offset = time

    def words_to_sentences(self, words):
        """Uses self.tokenizer for sentence segmentation of words.
        Returns: [(beg,end,"sentence 1"),...]
        """
        
        cwords = [w for w in words]
        t = " ".join(o[2] for o in cwords)
        s = self.tokenizer.split(t)
        out = []
        while s:
            beg = None
            end = None
            sent = s.pop(0).strip()
            fsent = sent
            while cwords:
                b,e,w = cwords.pop(0)
                w = w.strip()
                if beg is None and sent.startswith(w):
                    beg = b
                elif end is None and sent == w:
                    end = e
                    out.append((beg,end,fsent))
                    break
                sent = sent[len(w):].strip()
        return out

    def finish(self):
        """Flush the incomplete text when the whole processing ends.
        Returns: the same format as self.process_iter()
        """
        o = self.transcript_buffer.complete()
        f = self.to_flush(o)
        logger.debug(f"last, noncommited: {f}")
        self.buffer_time_offset += len(self.audio_buffer)/16000
        return f


    def to_flush(self, sents, sep=None, offset=0, ):
        # concatenates the timestamped words or sentences into one sequence that is flushed in one line
        # sents: [(beg1, end1, "sentence1"), ...] or [] if empty
        # return: (beg1,end-of-last-sentence,"concatenation of sentences") or (None, None, "") if empty
        if sep is None:
            sep = self.asr.sep
        t = sep.join(s[2] for s in sents)
        if len(sents) == 0:
            b = None
            e = None
        else:
            b = offset + sents[0][0]
            e = offset + sents[-1][1]
        return (b,e,t)

class VACOnlineASRProcessor(OnlineASRProcessor):
    '''Wraps OnlineASRProcessor with VAC (Voice Activity Controller). 

    It works the same way as OnlineASRProcessor: it receives chunks of audio (e.g. 0.04 seconds), 
    it runs VAD and continuously detects whether there is speech or not. 
    When it detects end of speech (non-voice for 500ms), it makes OnlineASRProcessor to end the utterance immediately.
    '''

    def __init__(self, online_chunk_size, *a, **kw):
        self.online_chunk_size = online_chunk_size

        self.online = OnlineASRProcessor(*a, **kw)

        # VAC:
        import torch
        model, _ = torch.hub.load(
            repo_or_dir='snakers4/silero-vad',
            model='silero_vad'
        )
<<<<<<< HEAD
        from silero_vad import VADIterator, FixedVADIterator
        self.vac = FixedVADIterator(model)  # we use all the default options: 500ms silence, etc.  
=======
        from silero_vad_iterator import FixedVADIterator
        self.vac = FixedVADIterator(model)  # we use the default options there: 500ms silence, 100ms padding, etc.  
>>>>>>> 72d51274

        self.logfile = self.online.logfile
        self.init()

    def init(self):
        self.online.init()
        self.vac.reset_states()
        self.current_online_chunk_buffer_size = 0

        self.is_currently_final = False

        self.status = None  # or "voice" or "nonvoice"
        self.audio_buffer = np.array([],dtype=np.float32)
        self.buffer_offset = 0  # in frames

    def clear_buffer(self):
        self.buffer_offset += len(self.audio_buffer)
        self.audio_buffer = np.array([],dtype=np.float32)


    def insert_audio_chunk(self, audio):
        res = self.vac(audio)
        self.audio_buffer = np.append(self.audio_buffer, audio)

        if res is not None:
            frame = list(res.values())[0]-self.buffer_offset
            if 'start' in res and 'end' not in res:
                self.status = 'voice'
                send_audio = self.audio_buffer[frame:]
                self.online.init(offset=(frame+self.buffer_offset)/self.SAMPLING_RATE)
                self.online.insert_audio_chunk(send_audio)
                self.current_online_chunk_buffer_size += len(send_audio)
                self.clear_buffer()
            elif 'end' in res and 'start' not in res:
                self.status = 'nonvoice'
                send_audio = self.audio_buffer[:frame]
                self.online.insert_audio_chunk(send_audio)
                self.current_online_chunk_buffer_size += len(send_audio)
                self.is_currently_final = True
                self.clear_buffer()
            else:
                beg = res["start"]-self.buffer_offset
                end = res["end"]-self.buffer_offset
                self.status = 'nonvoice'
                send_audio = self.audio_buffer[beg:end]
                self.online.init(offset=(beg+self.buffer_offset)/self.SAMPLING_RATE)
                self.online.insert_audio_chunk(send_audio)
                self.current_online_chunk_buffer_size += len(send_audio)
                self.is_currently_final = True
                self.clear_buffer()
        else:
            if self.status == 'voice':
                self.online.insert_audio_chunk(self.audio_buffer)
                self.current_online_chunk_buffer_size += len(self.audio_buffer)
                self.clear_buffer()
            else:
                # We keep 1 second because VAD may later find start of voice in it.
                # But we trim it to prevent OOM. 
                self.buffer_offset += max(0,len(self.audio_buffer)-self.SAMPLING_RATE)
                self.audio_buffer = self.audio_buffer[-self.SAMPLING_RATE:]


    def process_iter(self):
        if self.is_currently_final:
            return self.finish()
        elif self.current_online_chunk_buffer_size > self.SAMPLING_RATE*self.online_chunk_size:
            self.current_online_chunk_buffer_size = 0
            ret = self.online.process_iter()
            return ret
        else:
            print("no online update, only VAD", self.status, file=self.logfile)
            return (None, None, "")

    def finish(self):
        ret = self.online.finish()
        self.current_online_chunk_buffer_size = 0
        self.is_currently_final = False
        return ret



WHISPER_LANG_CODES = "af,am,ar,as,az,ba,be,bg,bn,bo,br,bs,ca,cs,cy,da,de,el,en,es,et,eu,fa,fi,fo,fr,gl,gu,ha,haw,he,hi,hr,ht,hu,hy,id,is,it,ja,jw,ka,kk,km,kn,ko,la,lb,ln,lo,lt,lv,mg,mi,mk,ml,mn,mr,ms,mt,my,ne,nl,nn,no,oc,pa,pl,ps,pt,ro,ru,sa,sd,si,sk,sl,sn,so,sq,sr,su,sv,sw,ta,te,tg,th,tk,tl,tr,tt,uk,ur,uz,vi,yi,yo,zh".split(",")

def create_tokenizer(lan):
    """returns an object that has split function that works like the one of MosesTokenizer"""

    assert lan in WHISPER_LANG_CODES, "language must be Whisper's supported lang code: " + " ".join(WHISPER_LANG_CODES)

    if lan == "uk":
        import tokenize_uk
        class UkrainianTokenizer:
            def split(self, text):
                return tokenize_uk.tokenize_sents(text)
        return UkrainianTokenizer()

    # supported by fast-mosestokenizer
    if lan in "as bn ca cs de el en es et fi fr ga gu hi hu is it kn lt lv ml mni mr nl or pa pl pt ro ru sk sl sv ta te yue zh".split():
        from mosestokenizer import MosesTokenizer
        return MosesTokenizer(lan)

    # the following languages are in Whisper, but not in wtpsplit:
    if lan in "as ba bo br bs fo haw hr ht jw lb ln lo mi nn oc sa sd sn so su sw tk tl tt".split():
        logger.debug(f"{lan} code is not supported by wtpsplit. Going to use None lang_code option.")
        lan = None

    from wtpsplit import WtP
    # downloads the model from huggingface on the first use
    wtp = WtP("wtp-canine-s-12l-no-adapters")
    class WtPtok:
        def split(self, sent):
            return wtp.split(sent, lang_code=lan)
    return WtPtok()


def add_shared_args(parser):
    """shared args for simulation (this entry point) and server
    parser: argparse.ArgumentParser object
    """
    parser.add_argument('--min-chunk-size', type=float, default=1.0, help='Minimum audio chunk size in seconds. It waits up to this time to do processing. If the processing takes shorter time, it waits, otherwise it processes the whole segment that was received by this time.')
<<<<<<< HEAD
    parser.add_argument('--model', type=str, default='large-v3-turbo', choices="tiny.en,tiny,base.en,base,small.en,small,medium.en,medium,large-v1,large-v2,large-v3,large,large-v3-turbo".split(","),help="Name size of the Whisper model to use (default: large-v2). The model is automatically downloaded from the model hub if not present in model cache dir.")
=======
    parser.add_argument('--model', type=str, default='large-v2', choices="tiny.en,tiny,base.en,base,small.en,small,medium.en,medium,large-v1,large-v2,large-v3,large,large-v3-turbo".split(","),help="Name size of the Whisper model to use (default: large-v2). The model is automatically downloaded from the model hub if not present in model cache dir.")
>>>>>>> 72d51274
    parser.add_argument('--model_cache_dir', type=str, default=None, help="Overriding the default model cache dir where models downloaded from the hub are saved")
    parser.add_argument('--model_dir', type=str, default=None, help="Dir where Whisper model.bin and other files are saved. This option overrides --model and --model_cache_dir parameter.")
    parser.add_argument('--lan', '--language', type=str, default='auto', help="Source language code, e.g. en,de,cs, or 'auto' for language detection.")
    parser.add_argument('--task', type=str, default='transcribe', choices=["transcribe","translate"],help="Transcribe or translate.")
    parser.add_argument('--backend', type=str, default="faster-whisper", choices=["faster-whisper", "whisper_timestamped", "mlx-whisper", "openai-api"],help='Load only this backend for Whisper processing.')
    parser.add_argument('--vac', action="store_true", default=False, help='Use VAC = voice activity controller. Recommended. Requires torch.')
    parser.add_argument('--vac-chunk-size', type=float, default=0.04, help='VAC sample size in seconds.')
    parser.add_argument('--vad', action="store_true", default=False, help='Use VAD = voice activity detection, with the default parameters.')
    parser.add_argument('--buffer_trimming', type=str, default="segment", choices=["sentence", "segment"],help='Buffer trimming strategy -- trim completed sentences marked with punctuation mark and detected by sentence segmenter, or the completed segments returned by Whisper. Sentence segmenter must be installed for "sentence" option.')
    parser.add_argument('--buffer_trimming_sec', type=float, default=15, help='Buffer trimming length threshold in seconds. If buffer length is longer, trimming sentence/segment is triggered.')
    parser.add_argument("-l", "--log-level", dest="log_level", choices=['DEBUG', 'INFO', 'WARNING', 'ERROR', 'CRITICAL'], help="Set the log level", default='DEBUG')

def asr_factory(args, logfile=sys.stderr):
    """
    Creates and configures an ASR and ASR Online instance based on the specified backend and arguments.
    """
    backend = args.backend
    if backend == "openai-api":
        logger.debug("Using OpenAI API.")
        asr = OpenaiApiASR(lan=args.lan)
    else:
        if backend == "faster-whisper":
            asr_cls = FasterWhisperASR
        elif backend == "mlx-whisper":
            asr_cls = MLXWhisper
        else:
            asr_cls = WhisperTimestampedASR

        # Only for FasterWhisperASR and WhisperTimestampedASR
        size = args.model
        t = time.time()
        logger.info(f"Loading Whisper {size} model for {args.lan}...")
        asr = asr_cls(modelsize=size, lan=args.lan, cache_dir=args.model_cache_dir, model_dir=args.model_dir)
        e = time.time()
        logger.info(f"done. It took {round(e-t,2)} seconds.")

    # Apply common configurations
    if getattr(args, 'vad', False):  # Checks if VAD argument is present and True
        logger.info("Setting VAD filter")
        asr.use_vad()

    language = args.lan
    if args.task == "translate":
        asr.set_translate_task()
        tgt_language = "en"  # Whisper translates into English
    else:
        tgt_language = language  # Whisper transcribes in this language

    # Create the tokenizer
    if args.buffer_trimming == "sentence":
        tokenizer = create_tokenizer(tgt_language)
    else:
        tokenizer = None

    # Create the OnlineASRProcessor
    if args.vac:
        
        online = VACOnlineASRProcessor(args.min_chunk_size, asr,tokenizer,logfile=logfile,buffer_trimming=(args.buffer_trimming, args.buffer_trimming_sec))
    else:
        online = OnlineASRProcessor(asr,tokenizer,logfile=logfile,buffer_trimming=(args.buffer_trimming, args.buffer_trimming_sec))

    return asr, online

def set_logging(args,logger,other="_server"):
    logging.basicConfig(#format='%(name)s 
            format='%(levelname)s\t%(message)s')
    logger.setLevel(args.log_level)
    logging.getLogger("whisper_online"+other).setLevel(args.log_level)
#    logging.getLogger("whisper_online_server").setLevel(args.log_level)



if __name__ == "__main__":

    import argparse
    parser = argparse.ArgumentParser()
    parser.add_argument('audio_path', type=str, help="Filename of 16kHz mono channel wav, on which live streaming is simulated.")
    add_shared_args(parser)
    parser.add_argument('--start_at', type=float, default=0.0, help='Start processing audio at this time.')
    parser.add_argument('--offline', action="store_true", default=False, help='Offline mode.')
    parser.add_argument('--comp_unaware', action="store_true", default=False, help='Computationally unaware simulation.')
    
    args = parser.parse_args()

    # reset to store stderr to different file stream, e.g. open(os.devnull,"w")
    logfile = sys.stderr

    if args.offline and args.comp_unaware:
        logger.error("No or one option from --offline and --comp_unaware are available, not both. Exiting.")
        sys.exit(1)

#    if args.log_level:
#        logging.basicConfig(format='whisper-%(levelname)s:%(name)s: %(message)s',
#                            level=getattr(logging, args.log_level))

    set_logging(args,logger)

    audio_path = args.audio_path

    SAMPLING_RATE = 16000
    duration = len(load_audio(audio_path))/SAMPLING_RATE
    logger.info("Audio duration is: %2.2f seconds" % duration)

    asr, online = asr_factory(args, logfile=logfile)
    if args.vac:
        min_chunk = args.vac_chunk_size
    else:
        min_chunk = args.min_chunk_size

    # load the audio into the LRU cache before we start the timer
    a = load_audio_chunk(audio_path,0,1)

    # warm up the ASR because the very first transcribe takes much more time than the other
    asr.transcribe(a)

    beg = args.start_at
    start = time.time()-beg

    def output_transcript(o, now=None):
        # output format in stdout is like:
        # 4186.3606 0 1720 Takhle to je
        # - the first three words are:
        #    - emission time from beginning of processing, in milliseconds
        #    - beg and end timestamp of the text segment, as estimated by Whisper model. The timestamps are not accurate, but they're useful anyway
        # - the next words: segment transcript
        if now is None:
            now = time.time()-start
        if o[0] is not None:
            print("%1.4f %1.0f %1.0f %s" % (now*1000, o[0]*1000,o[1]*1000,o[2]),file=logfile,flush=True)
            print("%1.4f %1.0f %1.0f %s" % (now*1000, o[0]*1000,o[1]*1000,o[2]),flush=True)
        else:
            # No text, so no output
            pass

    if args.offline: ## offline mode processing (for testing/debugging)
        a = load_audio(audio_path)
        online.insert_audio_chunk(a)
        try:
            o = online.process_iter()
        except AssertionError as e:
            logger.error(f"assertion error: {repr(e)}")
        else:
            output_transcript(o)
        now = None
    elif args.comp_unaware:  # computational unaware mode 
        end = beg + min_chunk
        while True:
            a = load_audio_chunk(audio_path,beg,end)
            online.insert_audio_chunk(a)
            try:
                o = online.process_iter()
            except AssertionError as e:
                logger.error(f"assertion error: {repr(e)}")
                pass
            else:
                output_transcript(o, now=end)

            logger.debug(f"## last processed {end:.2f}s")

            if end >= duration:
                break
            
            beg = end
            
            if end + min_chunk > duration:
                end = duration
            else:
                end += min_chunk
        now = duration

    else: # online = simultaneous mode
        end = 0
        while True:
            now = time.time() - start
            if now < end+min_chunk:
                time.sleep(min_chunk+end-now)
            end = time.time() - start
            a = load_audio_chunk(audio_path,beg,end)
            beg = end
            online.insert_audio_chunk(a)

            try:
                o = online.process_iter()
            except AssertionError as e:
                logger.error(f"assertion error: {e}")
                pass
            else:
                output_transcript(o)
            now = time.time() - start
            logger.debug(f"## last processed {end:.2f} s, now is {now:.2f}, the latency is {now-end:.2f}")

            if end >= duration:
                break
        now = None

    o = online.finish()
    output_transcript(o, now=now)<|MERGE_RESOLUTION|>--- conflicted
+++ resolved
@@ -645,13 +645,8 @@
             repo_or_dir='snakers4/silero-vad',
             model='silero_vad'
         )
-<<<<<<< HEAD
-        from silero_vad import VADIterator, FixedVADIterator
-        self.vac = FixedVADIterator(model)  # we use all the default options: 500ms silence, etc.  
-=======
         from silero_vad_iterator import FixedVADIterator
         self.vac = FixedVADIterator(model)  # we use the default options there: 500ms silence, 100ms padding, etc.  
->>>>>>> 72d51274
 
         self.logfile = self.online.logfile
         self.init()
@@ -771,11 +766,7 @@
     parser: argparse.ArgumentParser object
     """
     parser.add_argument('--min-chunk-size', type=float, default=1.0, help='Minimum audio chunk size in seconds. It waits up to this time to do processing. If the processing takes shorter time, it waits, otherwise it processes the whole segment that was received by this time.')
-<<<<<<< HEAD
     parser.add_argument('--model', type=str, default='large-v3-turbo', choices="tiny.en,tiny,base.en,base,small.en,small,medium.en,medium,large-v1,large-v2,large-v3,large,large-v3-turbo".split(","),help="Name size of the Whisper model to use (default: large-v2). The model is automatically downloaded from the model hub if not present in model cache dir.")
-=======
-    parser.add_argument('--model', type=str, default='large-v2', choices="tiny.en,tiny,base.en,base,small.en,small,medium.en,medium,large-v1,large-v2,large-v3,large,large-v3-turbo".split(","),help="Name size of the Whisper model to use (default: large-v2). The model is automatically downloaded from the model hub if not present in model cache dir.")
->>>>>>> 72d51274
     parser.add_argument('--model_cache_dir', type=str, default=None, help="Overriding the default model cache dir where models downloaded from the hub are saved")
     parser.add_argument('--model_dir', type=str, default=None, help="Dir where Whisper model.bin and other files are saved. This option overrides --model and --model_cache_dir parameter.")
     parser.add_argument('--lan', '--language', type=str, default='auto', help="Source language code, e.g. en,de,cs, or 'auto' for language detection.")
